# Format checks enforced on CI:
# 1. Comments must appear above each field.
# 2. There must be a blank line between each field.
# 3. Inline comments (after a field on the same line) are not allowed.
# 4. Indentation level is respected for nested fields.

# dataset config
data:

  # Tokenizer class or path. If null, it will be inferred from the model.
  tokenizer: null

  # Whether to use shared memory for data loading.
  use_shm: False

  # Training set parquet. Can be a list or a single file.
  # The program will read all files into memory, so it can't be too large (< 100GB).
  # The path can be either a local path or an HDFS path.
  # For HDFS path, we provide utils to download it to DRAM and convert it to a local path.
  train_files: ~/data/rlhf/gsm8k/train.parquet

  # Validation parquet. Can be a list or a single file.
  val_files: ~/data/rlhf/gsm8k/test.parquet

  # The field in the dataset where the prompt is located. Default is 'prompt'.
  prompt_key: prompt

  # The field used to select the reward function (if using different ones per example).
  reward_fn_key: data_source

  # Maximum prompt length. All prompts will be left-padded to this length.
  # An error will be reported if the length is too long.
  max_prompt_length: 512

  # Maximum response length. Rollout in RL algorithms (e.g. PPO) generates up to this length.
  max_response_length: 512

  # Batch size sampled for one training iteration of different RL algorithms.
  train_batch_size: 1024

  # Batch size used during validation. Can be null.
  val_batch_size: null

  # Whether to return the original input_ids without adding chat template.
  # This is used when the reward model's chat template differs from the policy.
  # If using a model-based RM with different templates, this should be True.
  return_raw_input_ids: False

  # Whether to return the original chat (prompt) without applying chat template.
  return_raw_chat: False

  # Whether to return the full prompt with chat template.
  return_full_prompt: False

  # Whether to shuffle the data in the dataloader.
  shuffle: True

  # Whether to shuffle the validation set.
  validation_shuffle: False

  # Whether to filter overlong prompts.
  filter_overlong_prompts: False

  # Number of workers for filtering overlong prompts.
  # For large-scale datasets, filtering can be time-consuming.
  # Use multiprocessing to speed up. Default is 1.
  filter_overlong_prompts_workers: 1

  # Truncate the input_ids or prompt if they exceed max_prompt_length.
  # Options: 'error', 'left', or 'right'. Default is 'error'.
  truncation: error

  # The field in the multi-modal dataset where the image is located. Default is 'images'.
  image_key: images

  # The field in the multi-modal dataset where the video is located.
  video_key: videos

  # If the remote tokenizer has a Python file, this flag determines whether to allow using it.
  trust_remote_code: False

  # Optional: specify a custom dataset class path and name if overriding default loading behavior.
  custom_cls:

    # The path to the file containing your customized dataset class. If not specified, pre-implemented dataset will be used.
    path: null

    # The name of the dataset class within the specified file.
    name: null

# config for actor, rollout and reference model
actor_rollout_ref:

  # Whether it's a hybrid engine, currently only supports hybrid engine
  hybrid_engine: true

  # common configs for the model
  model:
  
    # Huggingface model path. This can be either local path or HDFS path.
    path: ~/models/deepseek-llm-7b-chat

    # Whether to use shared memory (SHM) for accelerating the loading of model weights
    use_shm: false

    # Additional Python packages to register huggingface models/tokenizers.
    external_lib: null
    
    # Used to override model's original configurations, mainly dropout
    override_config: {}
    
    # Enable gradient checkpointing for actor
    enable_gradient_checkpointing: true
    
    # Enable activation offloading for actor
    enable_activation_offload: false
    
    # Whether to remove padding tokens in inputs during training
    use_remove_padding: false
    
    # Set to positive value to enable LoRA (e.g., 32)
    lora_rank: 0
    
    # LoRA scaling factor
    lora_alpha: 16
    
    # Target modules to apply LoRA. Options: "all-linear" or 
    # [q_proj,k_proj,v_proj,o_proj,gate_proj,up_proj,down_proj]
    target_modules: all-linear
    
    # Whether to use Liger for linear layer fusion
    use_liger: false
    
    # Whether to use custom fused kernels (e.g., FlashAttention, fused MLP)
    use_fused_kernels: false
    
    # Whether to enable loading a remote code model
    trust_remote_code: false

  # configs for the actor
  actor:
  
    # fsdp, fsdp2 or megatron. fsdp backend used here.
    strategy: fsdp
    
    # Split each sample into sub-batches of this size for PPO
    ppo_mini_batch_size: 256
    
    # [Deprecated] Global micro batch size
    ppo_micro_batch_size: null
    
    # Local per-GPU micro batch size
    ppo_micro_batch_size_per_gpu: null
    
    # Whether to automatically adjust batch size at runtime
    use_dynamic_bsz: false
    
    # Max tokens per GPU in one PPO batch; affects gradient accumulation
    # Typically it should be: n * ${data.max_prompt_length} + ${data.max_response_length}
    ppo_max_token_len_per_gpu: 16384
    
    # Gradient clipping for actor updates
    grad_clip: 1.0
    
    # PPO clip ratio
    clip_ratio: 0.2
    
    # Lower bound for asymmetric clipping (used in dual-clip PPO)
    clip_ratio_low: 0.2
    
    # Upper bound for asymmetric clipping (used in dual-clip PPO)
    clip_ratio_high: 0.2
<<<<<<< HEAD
    clip_ratio_c: 3.0 # lower bound of the value for Dual-clip PPO from https://arxiv.org/pdf/1912.09729
    loss_agg_mode: "token-mean" # / "seq-mean-token-sum" / "seq-mean-token-mean"
    loss_mode: "vanilla" # /clip-cov / kl-cov from https://arxiv.org/abs/2505.
    clip_cov_ratio: 0.0002 # for clip-cov loss
    clip_cov_lb: 1.0 # for clip-cov loss
    clip_cov_ub: 5.0 # for clip-cov loss
    k_ratio: 0.0002 # for kl-cov loss
    ppo_kl_coef: 0.1 # for kl-cov loss
=======
    
    # Constant C in Dual-clip PPO; clips when advantage < -C
    clip_ratio_c: 3.0
    
    # Loss aggregation mode: "token-mean", "seq-mean-token-sum", or "seq-mean-token-mean"
    loss_agg_mode: token-mean
    
    # Entropy regularization coefficient in PPO loss
>>>>>>> 5aa1b046
    entropy_coeff: 0
    
    # Whether to use KL loss instead of KL reward penalty. True for GRPO
    use_kl_loss: false
    
    # Whether to use torch.compile()
    use_torch_compile: true
    
    # KL loss coefficient when use_kl_loss is enabled. For GRPO
    kl_loss_coef: 0.001
    
    # Type of KL divergence loss. Options: "kl"(k1), "abs", "mse"(k2), "low_var_kl"(k3), "full"
    kl_loss_type: low_var_kl
    
    # Number of PPO epochs per batch
    ppo_epochs: 1
    
    # Shuffle training data across PPO epochs
    shuffle: false
    
    # Sequence parallelism size for Ulysses-style model parallelism
    ulysses_sequence_parallel_size: 1

    # checkpoint configs
    checkpoint:
    
      # What to include in saved checkpoints
      # with 'hf_model' you can save whole model as hf format, now only use sharded model checkpoint to save space
      contents: ['model', 'optimizer', 'extra']

    # optimizer configs
    optim:
    
      # Learning rate
      lr: 1e-6
      
      # Warmup steps; negative value delegates to lr_warmup_steps_ratio
      lr_warmup_steps: -1
      
      # Warmup steps ratio (used if lr_warmup_steps is negative)
      lr_warmup_steps_ratio: 0.0
      
      # Minimum LR ratio for cosine schedule
      min_lr_ratio: 0.0
      
      # Number of cosine cycles in LR schedule
      num_cycles: 0.5
      
      # LR warmup style: "constant" or "cosine"
      warmup_style: constant
      
      # Total training steps (must be overridden at runtime)
      total_training_steps: -1
      
      # Weight decay
      weight_decay: 0.01

    # configs for FSDP
    fsdp_config:

      # policy for wrapping the model
      wrap_policy:
      
        # Minimum number of parameters to trigger wrapping a layer with FSDP
        min_num_params: 0
        
      # Whether to offload model parameters to CPU (trades speed for memory)
      param_offload: false
      
      # Whether to offload optimizer state to CPU
      optimizer_offload: false
      
      # Only for FSDP2: offload param/grad/optimizer during train
      offload_policy: false
      
      # Only for FSDP2: Reshard after forward pass to reduce memory footprint
      reshard_after_forward: true
      
      # Number of GPUs in each FSDP shard group; -1 means auto
      fsdp_size: -1

  # Reference model config.
  # Reference model will be enabled when actor.use_kl_loss or/and algorithm.use_kl_in_reward is/are True.
  ref:

    # actor_rollout_ref.ref: FSDP config same as actor. For models larger than 7B, it’s recommended to turn on offload for ref by default
    strategy: fsdp

    # config for FSDP strategy
    fsdp_config:

      # whether to offload parameters in FSDP
      param_offload: False

      # whether to perform reshard after model forward to save memory.
      # only for fsdp2, [True, False, int between 1 and fsdp_size]
      reshard_after_forward: True

      # the wrap policy for FSDP model
      wrap_policy:

        # minimum number of params in a wrapped module
        min_num_params: 0

    # whether to enable torch.compile
    use_torch_compile: ${actor_rollout_ref.actor.use_torch_compile}

    # [Will be deprecated, use log_prob_micro_batch_size_per_gpu]
    # The batch size for one forward pass in the computation of log_prob. Global batch size.
    log_prob_micro_batch_size: null

    # The batch size for one forward pass in the computation of log_prob. Local batch size per GPU.
    log_prob_micro_batch_size_per_gpu: null

    # enable dynamic batch size (sequence packing) for log_prob computation
    log_prob_use_dynamic_bsz: ${actor_rollout_ref.actor.use_dynamic_bsz}

    # the max token length per GPU
    log_prob_max_token_len_per_gpu: ${actor_rollout_ref.actor.ppo_max_token_len_per_gpu}

    # sequence parallel size
    ulysses_sequence_parallel_size: ${actor_rollout_ref.actor.ulysses_sequence_parallel_size}

  # Rollout model config.
  rollout:

    # actor_rollout_ref.rollout.name: hf/vllm/sglang.
    name: vllm

    # sync: LLM, async: AsyncLLM
    mode: sync

    # Sampling temperature for rollout.
    temperature: 1.0

    # Top-k sampling parameter. -1 for vLLM rollout, 0 for HF rollout.
    top_k: -1

    # Top-p sampling parameter. Default 1.0.
    top_p: 1

    # https://arxiv.org/abs/2410.21236
    use_fire_sampling: False

    # typically the same as data max prompt length
    prompt_length: ${data.max_prompt_length}
    
    # typically the same as data max response length
    response_length: ${data.max_response_length}

    # for vllm rollout
    # Rollout model parameters type. Align with actor model's FSDP/Megatron type.
    dtype: bfloat16

    # Fraction of GPU memory used by vLLM/SGLang for KV cache.
    gpu_memory_utilization: 0.5

    # Whether to ignore EOS and continue generating after EOS is hit.
    ignore_eos: False

    # Whether to disable CUDA graph. Default True to allow cache freeing.
    enforce_eager: True

    # Whether to free engine KVCache after generation. Set enforce_eager=True when enabled.
    free_cache_engine: True

    # Which loader to use for rollout model weights: dummy_dtensor, hf, megatron, etc.
    # safetensors (for huge model, and set use_shm=True); dummy_dtensor: randomly init model weight
    load_format: dummy_dtensor

    # for huge model, layered summon can save memory (prevent OOM) but make it slower
    layered_summon: False

    # TP size for rollout. Only effective for vLLM.
    tensor_model_parallel_size: 2

    # max number of tokens in a batch
    max_num_batched_tokens: 8192

    # max length for rollout
    max_model_len: null

    # max length of sequences
    max_num_seqs: 1024

    # [Will be deprecated, use log_prob_micro_batch_size_per_gpu] The batch size for one forward pass in the computation of log_prob. Global batch size.
    log_prob_micro_batch_size: null

    # The batch size for one forward pass in the computation of log_prob. Local batch size per GPU.
    log_prob_micro_batch_size_per_gpu: null

    # enable dynamic batch size (sequence packing) for log_prob computation
    log_prob_use_dynamic_bsz: ${actor_rollout_ref.actor.use_dynamic_bsz}

    # max token length for log_prob computation
    log_prob_max_token_len_per_gpu: ${actor_rollout_ref.actor.ppo_max_token_len_per_gpu}

    # disable logging statistics
    disable_log_stats: True

    # may get higher throughput when set to True. When activated, Please increase max_num_batched_tokens or decrease max_model_len.
    enable_chunked_prefill: True

    # for hf rollout
    # Whether to sample during training rollout. False uses greedy sampling.
    do_sample: True

    # number of responses (i.e. num sample times). > 1 for grpo
    n: 1

    # Extra inference engine arguments (vllm, sglang).
    engine_kwargs:

      # for vllm 
      vllm:

        # Swap space (in GB) used by inference engine. null uses default (e.g., 4 GB).
        swap_space: null

      # for sglang
      sglang:

        # The attention backend for sglang engine. Options: flashinfer, triton, flashmla, null for default.
        attention_backend: null

    # Sampling parameters used during validation.
    val_kwargs:

      # sampling parameters for validation
      # Top-k sampling parameter. -1 for vLLM rollout, 0 for HF rollout.
      top_k: -1

      # Top-p sampling parameter. Default 1.0.
      top_p: 1.0

      # Sampling temperature for rollout.
      temperature: 0

      # whether to repeat n times for validation
      n: 1

      # Whether to sample during training rollout. False uses greedy sampling.
      do_sample: False

    # Multi-turn interaction config for tools or chat.
    multi_turn:

      # set to True for multi-turn tool interaction tasks; should set rollout.name to sglang as well
      enable: False

      # null for no limit (default max_length // 3)
      max_turns: null

      # null for no tool
      tool_config_path: null

      # chatml, more formats will be supported in the future
      format: chatml 

      # null for default callback
      completion_callback: null

# configs for the critic
critic:

  # Number of rollouts per update (mirrors actor rollout_n)
  rollout_n: ${actor_rollout_ref.rollout.n}

  # fsdp or fsdp2 strategy used for critic model training
  strategy: fsdp

  # optimizer configs
  optim:

    # Learning rate
    lr: 1e-5

    # Warmup steps ratio; total steps will be injected at runtime
    lr_warmup_steps_ratio: 0.

    # Minimum LR ratio for cosine schedule
    min_lr_ratio: null

    # LR warmup style: "constant" or "cosine"
    warmup_style: constant

    # Total training steps (must be overridden at runtime)
    total_training_steps: -1

    # Weight decay
    weight_decay: 0.01

  # model config for the critic
  model:

    # Path to pretrained model weights
    path: ~/models/deepseek-llm-7b-chat

    # Whether to use shared memory for loading the model
    use_shm: False

    # Tokenizer path (defaults to actor's model path)
    tokenizer_path: ${actor_rollout_ref.model.path}

    # Hugging Face config override
    override_config: { }

    # External model implementation (optional)
    external_lib: ${actor_rollout_ref.model.external_lib}

    # Enable gradient checkpointing to save memory
    enable_gradient_checkpointing: True

    # Offload activations to CPU to reduce GPU memory usage
    enable_activation_offload: False

    # Use remove padding optimization (saves compute)
    use_remove_padding: False

    # Whether to trust remote code from Hugging Face models
    trust_remote_code: ${actor_rollout_ref.model.trust_remote_code}

    # FSDP-specific config
    fsdp_config:

      # Whether to offload model parameters to CPU
      param_offload: False

      # Whether to offload optimizer state to CPU
      optimizer_offload: False

      # Only for FSDP2: offload param/grad/optimizer during train
      offload_policy: False

      # Only for FSDP2: Reshard after forward pass to reduce memory footprint
      reshard_after_forward: True

      # Policy for wrapping layers with FSDP
      wrap_policy:

        # Minimum number of parameters to trigger wrapping
        min_num_params: 0

      # Number of GPUs in each FSDP shard group; -1 means auto
      fsdp_size: -1

    # Set to positive value to enable LoRA (e.g., 32)
    lora_rank: 0

    # LoRA scaling factor
    lora_alpha: 16

    # LoRA target modules: "all-linear" or list of linear projection layers
    target_modules: all-linear

  # PPO mini-batch size per update
  ppo_mini_batch_size: ${actor_rollout_ref.actor.ppo_mini_batch_size}

  # [Deprecated] Global micro batch size
  ppo_micro_batch_size: null

  # Local per-GPU micro batch size
  ppo_micro_batch_size_per_gpu: null

  # Forward-only batch size (global)
  forward_micro_batch_size: ${critic.ppo_micro_batch_size}

  # Forward-only batch size (per GPU)
  forward_micro_batch_size_per_gpu: ${critic.ppo_micro_batch_size_per_gpu}

  # Whether to automatically adjust batch size at runtime
  use_dynamic_bsz: ${actor_rollout_ref.actor.use_dynamic_bsz}

  # Max tokens per GPU in one PPO batch (doubled for critic)
  ppo_max_token_len_per_gpu: 32768

  # Max token length per GPU in forward pass
  forward_max_token_len_per_gpu: ${critic.ppo_max_token_len_per_gpu}

  # Sequence parallelism size for Ulysses-style model parallelism
  ulysses_sequence_parallel_size: 1

  # Number of PPO epochs per batch
  ppo_epochs: ${actor_rollout_ref.actor.ppo_epochs}

  # Shuffle training data across PPO epochs
  shuffle: ${actor_rollout_ref.actor.shuffle}

  # Gradient clipping for critic updates
  grad_clip: 1.0

  # PPO value function clipping range
  cliprange_value: 0.5

  # Loss aggregation mode: "token-mean", "seq-mean-token-sum", or "seq-mean-token-mean"
  loss_agg_mode: ${actor_rollout_ref.actor.loss_agg_mode}

  # checkpoint configs
  checkpoint:

    # What to include in saved checkpoints
    # with 'hf_model' you can save whole model as hf format, now only use sharded model checkpoint to save space
    contents: ['model', 'optimizer', 'extra']

# configs for the reward model
reward_model:

  # Whether to enable reward model. If False, we compute the reward only with the user-defined reward functions.
  # In GSM8K and Math examples, we disable reward model.
  # For RLHF alignment example using full_hh_rlhf, we utilize reward model to assess the responses.
  # If False, the following parameters are not effective
  enable: False

  # FSDP strategy: "fsdp" or "fsdp2"
  strategy: fsdp

  # model config for reward scoring
  model:

    # Input tokenizer. If the reward model’s chat template is inconsistent with the policy,
    # we need to first decode to plaintext, then apply the rm’s chat_template.
    # Then score with RM. If chat_templates are consistent, it can be set to null.
    input_tokenizer: ${actor_rollout_ref.model.path}

    # RM’s HDFS path or local path. Note that RM only supports AutoModelForSequenceClassification.
    # Other model types need to define their own RewardModelWorker and pass it from the code.
    path: ~/models/FsfairX-LLaMA3-RM-v0.1

    # Whether to use shared memory for loading the model
    use_shm: False

    # External model implementation (optional)
    external_lib: ${actor_rollout_ref.model.external_lib}

    # Use remove padding optimization (saves compute)
    use_remove_padding: False

    # Whether to use fused reward kernels for speedup
    use_fused_kernels: ${actor_rollout_ref.model.use_fused_kernels}

    # Whether to enable loading a remote code model, default to False
    trust_remote_code: False

    # FSDP-specific config
    fsdp_config:

      # Policy for wrapping layers with FSDP
      wrap_policy:

        # Minimum number of parameters to trigger wrapping
        min_num_params: 0

      # Whether to offload model parameters to CPU
      param_offload: False

      # Only for FSDP2: Reshard after forward pass to reduce memory footprint
      reshard_after_forward: True

      # Number of GPUs in each FSDP shard group; -1 means auto
      fsdp_size: -1

  # [Deprecated] Global micro batch size
  micro_batch_size: null

  # Local per-GPU micro batch size
  micro_batch_size_per_gpu: null

  # Maximum sequence length to process for scoring
  max_length: null

  # Sequence parallelism size for Ulysses-style model parallelism
  ulysses_sequence_parallel_size: 1

  # Whether to dynamically adjust batch size at runtime
  use_dynamic_bsz: ${critic.use_dynamic_bsz}

  # Maximum number of tokens per GPU in one forward pass
  forward_max_token_len_per_gpu: ${critic.forward_max_token_len_per_gpu}

  # Reward Manager. This defines the mechanism of computing rule-based reward and handling different reward sources.
  # Default is naive. If all verification functions are multiprocessing-safe,
  # the reward manager can be set to prime for parallel verification.
  reward_manager: naive

  # Whether to launch custom reward function asynchronously during log_prob
  launch_reward_fn_async: False

  # Cloud/local sandbox fusion configuration for custom reward logic
  sandbox_fusion:

    # Cloud/local function URL for sandbox execution
    url: null

    # Max concurrent requests allowed to sandbox
    max_concurrent: 64

# custom reward function definition
custom_reward_function:

  # The path to the file containing your customized reward function.
  # If not specified, pre-implemented reward functions will be used.
  path: null

  # The name of the reward function within the specified file. Default is 'compute_score'.
  name: compute_score

# config for the algorithm
algorithm:

  # Discount factor for future rewards
  gamma: 1.0

  # Trade-off between bias and variance in the GAE estimator
  lam: 1.0

  # Advantage estimator type: "gae", "grpo", "reinforce_plus_plus", etc.
  adv_estimator: gae

  # Whether to normalize advantages by std (specific to GRPO)
  norm_adv_by_std_in_grpo: True

  # Whether to enable in-reward KL penalty
  use_kl_in_reward: False

  # How to estimate KL divergence: "kl", "abs", "mse", "low_var_kl", or "full"
  kl_penalty: kl

  # KL control configuration
  kl_ctrl:

    # KL control type: "fixed" or "adaptive"
    type: fixed

    # Initial coefficient for KL penalty
    kl_coef: 0.001

    # Horizon value for adaptive controller (if enabled)
    horizon: 10000

    # Target KL divergence (used for adaptive controller)
    target_kl: 0.1

  # Whether to enable preference feedback PPO
  use_pf_ppo: False

  # Preference feedback PPO settings
  pf_ppo:

    # Method for reweighting samples: "pow", "max_min", or "max_random"
    reweight_method: pow

    # Power used for weight scaling in "pow" method
    weight_pow: 2.0

# config for the trainer
trainer:

  # Whether to balance batch sizes across distributed workers
  balance_batch: True

  # Number of epochs in training
  total_epochs: 30

  # Total training steps (can be set explicitly or derived from epochs)
  total_training_steps: null

  # Project name for experiment tracking (e.g., wandb)
  project_name: verl_examples

  # Experiment name for run identification in tracking tools
  experiment_name: gsm8k

  # Logging backends to use: "console", "wandb", etc.
  logger: [ 'console', 'wandb' ]

  # Number of generations to log during validation
  log_val_generations: 0

  # Directory for logging rollout data; no dump if null
  rollout_data_dir: null

  # Directory for logging validation data; no dump if null
  validation_data_dir: null

  # Number of nodes used in the training
  nnodes: 1

  # Number of GPUs per node
  n_gpus_per_node: 8

  # Save frequency (by iteration) for model checkpoints
  save_freq: -1

  # Resume mode: "auto", "disable", or "resume_path"
  # "auto": resume from last checkpoint if available
  # "disable": start from scratch
  # "resume_path": resume from a user-defined path
  resume_mode: auto

  # Path to resume training from (only used when resume_mode is "resume_path")
  resume_from_path: null

  # Whether to run validation before training begins
  val_before_train: True

  # Validation frequency (in training iterations)
  test_freq: -1

  # Number of iterations to warm up the critic before updating policy
  critic_warmup: 0

  # Default path to distributed filesystem for saving checkpoints
  default_hdfs_dir: null

  # Whether to delete local checkpoints after loading
  del_local_ckpt_after_load: False

  # Default local directory for saving checkpoints
  default_local_dir: checkpoints/${trainer.project_name}/${trainer.experiment_name}

  # Maximum number of actor checkpoints to keep
  max_actor_ckpt_to_keep: null

  # Maximum number of critic checkpoints to keep
  max_critic_ckpt_to_keep: null

  # Timeout (in seconds) for Ray worker to wait for registration
  ray_wait_register_center_timeout: 300

  # Device to run training on (e.g., "cuda", "cpu")
  device: cuda

# configs related to ray initialization
ray_init:

  # Number of CPUs for Ray. Use a fixed number instead of null when using SLURM.
  num_cpus: null

  # Path to save Ray timeline JSON for performance profiling
  timeline_json_file: null<|MERGE_RESOLUTION|>--- conflicted
+++ resolved
@@ -170,7 +170,6 @@
     
     # Upper bound for asymmetric clipping (used in dual-clip PPO)
     clip_ratio_high: 0.2
-<<<<<<< HEAD
     clip_ratio_c: 3.0 # lower bound of the value for Dual-clip PPO from https://arxiv.org/pdf/1912.09729
     loss_agg_mode: "token-mean" # / "seq-mean-token-sum" / "seq-mean-token-mean"
     loss_mode: "vanilla" # /clip-cov / kl-cov from https://arxiv.org/abs/2505.
@@ -179,8 +178,6 @@
     clip_cov_ub: 5.0 # for clip-cov loss
     k_ratio: 0.0002 # for kl-cov loss
     ppo_kl_coef: 0.1 # for kl-cov loss
-=======
-    
     # Constant C in Dual-clip PPO; clips when advantage < -C
     clip_ratio_c: 3.0
     
@@ -188,7 +185,7 @@
     loss_agg_mode: token-mean
     
     # Entropy regularization coefficient in PPO loss
->>>>>>> 5aa1b046
+
     entropy_coeff: 0
     
     # Whether to use KL loss instead of KL reward penalty. True for GRPO
