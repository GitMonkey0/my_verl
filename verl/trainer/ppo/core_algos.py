--- conflicted
+++ resolved
@@ -265,7 +265,6 @@
     return token_level_scores - kl * kl_ratio
 
 
-<<<<<<< HEAD
 def agg_loss(loss_mat: torch.Tensor, loss_mask: torch.Tensor, loss_agg_mode: str):
     """
     Aggregate the loss matrix into a scalar.
@@ -292,10 +291,6 @@
         raise ValueError(f"Invalid loss_agg_mode: {loss_agg_mode}")
 
     return loss
-=======
-def compute_policy_loss(old_log_prob, log_prob, advantages, eos_mask, cliprange, clip_ratio_c=3.0):
-    """Adapted from https://github.com/huggingface/trl/blob/main/trl/trainer/ppo_trainer.py#L1122
->>>>>>> b6cd6b75
 
 
 def compute_policy_loss(old_log_prob,
@@ -305,6 +300,7 @@
                         cliprange=None,
                         cliprange_low=None,
                         cliprange_high=None,
+                        clip_ratio_c=3.0,
                         loss_agg_mode="token-mean"):
     """Adapted from https://github.com/huggingface/trl/blob/main/trl/trainer/ppo_trainer.py#L1122
     Args:
@@ -318,36 +314,27 @@
             shape: (bs, response_length)
         cliprange: (float)
             The clip range used in PPO. See https://arxiv.org/abs/1707.06347
-<<<<<<< HEAD
         cliprange_low: (float)
             The lower clip range used in PPO.
         cliprange_high: (float)
             The higher clip range used in PPO.
+        clip_ratio_c: (float) default: 3.0
+            The lower bound of the ratio for dual-clip PPO, See https://arxiv.org/pdf/1912.09729
         loss_agg_mode: (str) choices: "token-mean" / "seq-mean-token-sum" / "seq-mean-token-mean"
-            "token-mean" is the default behavior
-=======
-        clip_ratio_c: (float)
-            THe lower bound of the ratio for dual-clip PPO, defalut 3. See https://arxiv.org/pdf/1912.09729
-
->>>>>>> b6cd6b75
+            "token-mean" is the default behavior        
+
     Returns:
         pg_loss: `a scalar torch.Tensor`
             policy gradient loss computed via PPO
         pg_clipfrac: (float)
-<<<<<<< HEAD
             the fraction of policy gradient loss being clipped
         ppo_kl: (float)
             the estimated KL divergence between the latest updating policy and the old sampling policy
-    """
-    seq_len_per_sample = torch.clamp(torch.sum(eos_mask, dim=1), min=1.0)
-=======
-            a float number indicating the fraction of policy gradient loss being clipped
-        ppo_kl: (float)
-            the estimated KL divergence between the latest updating policy and the old sampling policy
+        pg_clipfrac_lower: (float)
+            the fraction of policy gradient loss being clipped when the advantage is negative
     """
     assert clip_ratio_c > 1.0, f"The lower bound of the clip_ratio_c for dual-clip PPO should be greater than 1.0, but get the value: {clip_ratio_c}."
 
->>>>>>> b6cd6b75
     negative_approx_kl = log_prob - old_log_prob
     ratio = torch.exp(negative_approx_kl)
     ppo_kl = verl_F.masked_mean(-negative_approx_kl, eos_mask)
@@ -359,27 +346,18 @@
         cliprange_high = cliprange
     pg_losses2 = -advantages * torch.clamp(ratio, 1 - cliprange_low,
                                            1 + cliprange_high)  # - clip(ratio, 1-cliprange, 1+cliprange) * A
-    pg_losses = torch.maximum(pg_losses1, pg_losses2)  # max(-ratio * A, -clip(ratio, 1-cliprange, 1+cliprange) * A)
-
-    pg_loss = agg_loss(loss_mat=pg_losses, loss_mask=eos_mask, loss_agg_mode=loss_agg_mode)
-
-<<<<<<< HEAD
+    clip_pg_losses1 = torch.maximum(pg_losses1,
+                                    pg_losses2)  # max(-ratio * A, -clip(ratio, 1-cliprange, 1+cliprange) * A)
     pg_clipfrac = verl_F.masked_mean(torch.gt(pg_losses2, pg_losses1).float(), eos_mask)
-    return pg_loss, pg_clipfrac, ppo_kl
-=======
-    clip_pg_losses1 = torch.max(pg_losses, pg_losses2)
-    pg_clipfrac = verl_F.masked_mean(torch.gt(pg_losses2, pg_losses).float(), eos_mask)
 
     pg_losses3 = -advantages * clip_ratio_c
     clip_pg_losses2 = torch.min(pg_losses3, clip_pg_losses1)
     pg_clipfrac_lower = verl_F.masked_mean(torch.gt(clip_pg_losses2, pg_losses3) * (advantages < 0).float(), eos_mask)
-    # We only apply the dual-clip when the advantage is negative.
+
     pg_losses = torch.where(advantages < 0, clip_pg_losses2, clip_pg_losses1)
-
-    pg_loss = verl_F.masked_mean(pg_losses, eos_mask)
+    pg_loss = agg_loss(loss_mat=pg_losses, loss_mask=eos_mask, loss_agg_mode=loss_agg_mode)
 
     return pg_loss, pg_clipfrac, ppo_kl, pg_clipfrac_lower
->>>>>>> b6cd6b75
 
 
 def compute_entropy_loss(logits, eos_mask):
