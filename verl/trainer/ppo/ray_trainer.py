--- conflicted
+++ resolved
@@ -24,12 +24,9 @@
 from pprint import pprint
 from typing import Type, Dict
 from copy import deepcopy
-<<<<<<< HEAD
 from collections import defaultdict
 from functools import partial
-=======
 from tqdm import tqdm
->>>>>>> 36c10bff
 
 import ray
 import numpy as np
