--- conflicted
+++ resolved
@@ -357,15 +357,13 @@
                 assert config.actor_rollout_ref.actor.ppo_mini_batch_size % config.actor_rollout_ref.actor.ppo_micro_batch_size == 0
                 assert config.actor_rollout_ref.actor.ppo_micro_batch_size * sp_size >= n_gpus
 
-<<<<<<< HEAD
         assert config.actor_rollout_ref.actor.loss_agg_mode in [
             "token-mean", "seq-mean-token-sum", "seq-mean-token-mean"
         ], f"Invalid loss_agg_mode: {config.actor_rollout_ref.actor.loss_agg_mode}"
-=======
+
         if config.algorithm.use_kl_in_reward and config.actor_rollout_ref.actor.use_kl_loss:
             print(f"NOTICE: You have both enabled in-reward kl and kl loss.")
 
->>>>>>> b6cd6b75
         # critic
         if self.use_critic and not config.critic.use_dynamic_bsz:
             assert config.data.train_batch_size >= config.critic.ppo_mini_batch_size
